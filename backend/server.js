// IMPORTANT: Load config first to clear global env vars and load local .env
import './config.js';

import express from 'express';
import cors from 'cors';
import bodyParser from 'body-parser';
import { interpretSearchQuery, analyzeDocumentContent, rankDocuments, extractActionItems, areTasksSimilar } from './aiService.js';

const app = express();
const PORT = 3001;

// Middleware
app.use(cors());
app.use(bodyParser.json());

// In-memory storage for documents (replace with database in production)
let documents = [
  {
    id: '1',
    title: 'Welcome Document',
    content: '<h1>Welcome to DocEditor</h1><p>This is your first document. Start editing!</p>',
    createdAt: new Date('2025-01-15').toISOString(),
    updatedAt: new Date('2025-01-15').toISOString(),
    comments: [],
    tabs: {
      summary: [],
      definitions: [],
      questions: [],
      notes: [],
      edits: [],
      versions: []
    },
    customTabs: [],
    metadata: {
      topics: ['introduction', 'getting started'],
      documentType: 'document',
      summary: 'A welcome document for new users'
    }
  },
  {
    id: '2',
    title: 'Meeting Notes',
    content: '<h2>Team Meeting - Q1 2024</h2><ul><li>Discuss project goals</li><li>Review timeline</li></ul>',
    createdAt: new Date('2024-12-02').toISOString(),
    updatedAt: new Date('2024-12-02').toISOString(),
    comments: [],
    tabs: {
      summary: [],
      definitions: [],
      questions: [],
      notes: [],
      edits: [],
      versions: []
    },
    customTabs: [],
    metadata: {
      topics: ['meeting', 'planning', 'Q1'],
      documentType: 'meeting_notes',
      summary: 'Team meeting notes for Q1 planning'
    }
  },
  {
    id: '3',
    title: 'Public Health Essay Draft',
    content: '<h1>The Impact of Vaccination Programs on Public Health</h1><p>In this essay, I will examine the profound effects of vaccination programs on public health outcomes...</p><h2>Introduction</h2><p>Vaccination programs have been instrumental in reducing infectious diseases worldwide.</p>',
    createdAt: new Date('2024-11-20').toISOString(),
    updatedAt: new Date('2024-12-01').toISOString(),
    comments: [],
    tabs: {
      summary: [],
      definitions: [],
      questions: [],
      notes: [],
      edits: [],
      versions: []
    },
    customTabs: [],
    metadata: {
      topics: ['public health', 'vaccination', 'healthcare'],
      documentType: 'essay',
      summary: 'An essay about vaccination programs and public health'
    }
  }
];

// In-memory storage for action items
let actionItems = [];

// Get all documents
app.get('/api/documents', (req, res) => {
  res.json(documents.map(doc => ({
    id: doc.id,
    title: doc.title,
    createdAt: doc.createdAt,
    updatedAt: doc.updatedAt,
    metadata: doc.metadata
  })));
});

// Get a single document
app.get('/api/documents/:id', (req, res) => {
  const doc = documents.find(d => d.id === req.params.id);
  if (!doc) {
    return res.status(404).json({ error: 'Document not found' });
  }
  res.json(doc);
});

// Create a new document
app.post('/api/documents', async (req, res) => {
  const newDoc = {
    id: Date.now().toString(),
    title: req.body.title || 'Untitled Document',
    content: req.body.content || '',
    comments: [],
    tabs: {
      summary: [],
      definitions: [],
      questions: [],
      notes: [],
      edits: [],
      versions: []
    },
    customTabs: [],
    createdAt: new Date().toISOString(),
    updatedAt: new Date().toISOString(),
    metadata: {
      topics: [],
      documentType: 'document',
      summary: ''
    }
  };

  // Analyze content if available
  if (newDoc.content && newDoc.content.length > 10) {
    try {
      const analysis = await analyzeDocumentContent(newDoc.title, newDoc.content);
      newDoc.metadata = analysis;
    } catch (error) {
      console.error('Error analyzing document:', error);
    }
  }

  documents.push(newDoc);
  res.status(201).json(newDoc);
});

// Update a document
app.put('/api/documents/:id', async (req, res) => {
  const docIndex = documents.findIndex(d => d.id === req.params.id);
  if (docIndex === -1) {
    return res.status(404).json({ error: 'Document not found' });
  }

  documents[docIndex] = {
    ...documents[docIndex],
    title: req.body.title || documents[docIndex].title,
    content: req.body.content !== undefined ? req.body.content : documents[docIndex].content,
    comments: req.body.comments !== undefined ? req.body.comments : documents[docIndex].comments,
    tabs: req.body.tabs !== undefined ? req.body.tabs : documents[docIndex].tabs,
    customTabs: req.body.customTabs !== undefined ? req.body.customTabs : documents[docIndex].customTabs,
    updatedAt: new Date().toISOString()
  };

  // Re-analyze content if it was updated
  if (req.body.content !== undefined && req.body.content.length > 10) {
    try {
      const analysis = await analyzeDocumentContent(
        documents[docIndex].title,
        documents[docIndex].content
      );
      documents[docIndex].metadata = analysis;
    } catch (error) {
      console.error('Error analyzing document:', error);
    }
  }

  res.json(documents[docIndex]);
});

// Delete a document
app.delete('/api/documents/:id', (req, res) => {
  const docIndex = documents.findIndex(d => d.id === req.params.id);
  if (docIndex === -1) {
    return res.status(404).json({ error: 'Document not found' });
  }

  documents.splice(docIndex, 1);
  res.status(204).send();
});

// AI-powered search
app.post('/api/search', async (req, res) => {
  const { query } = req.body;

  if (!query || query.trim().length === 0) {
    return res.json({ documents: [], interpretation: null });
  }

  try {
    // Step 1: Interpret the search query
    const interpretation = await interpretSearchQuery(query, documents);

    // Step 2: Rank documents based on interpretation
    const rankedIds = await rankDocuments(interpretation, documents);

    // Step 3: Return ranked documents
    const rankedDocuments = rankedIds
      .map(id => documents.find(d => d.id === id))
      .filter(doc => doc !== undefined)
      .map(doc => ({
        id: doc.id,
        title: doc.title,
        createdAt: doc.createdAt,
        updatedAt: doc.updatedAt,
        metadata: doc.metadata
      }));

    res.json({
      documents: rankedDocuments,
      interpretation: interpretation
    });
  } catch (error) {
    console.error('Error processing search:', error);
    res.status(500).json({ error: 'Search failed' });
  }
});

// Extract action items from a document
app.post('/api/documents/:id/extract-actions', async (req, res) => {
  const doc = documents.find(d => d.id === req.params.id);
  if (!doc) {
    return res.status(404).json({ error: 'Document not found' });
  }

  try {
    const newActionItems = await extractActionItems(doc.id, doc.title, doc.content);

    // Remove duplicates using AI-based similarity detection
    const uniqueNewItems = [];
    for (const newItem of newActionItems) {
      let isDuplicate = false;

      // Check similarity against existing action items from the same document
      for (const existingItem of actionItems) {
        if (existingItem.documentId === newItem.documentId) {
          const isSimilar = await areTasksSimilar(newItem, existingItem);
          if (isSimilar) {
            isDuplicate = true;
            console.log(`Detected duplicate: "${newItem.description}" similar to "${existingItem.description}"`);
            break;
          }
        }
      }

      if (!isDuplicate) {
        uniqueNewItems.push(newItem);
      }
    }

    // Add unique items to the action items list
    actionItems.push(...uniqueNewItems);

    res.json({
      extractedCount: newActionItems.length,
      addedCount: uniqueNewItems.length,
      actionItems: uniqueNewItems
    });
  } catch (error) {
    console.error('Error extracting action items:', error);
    res.status(500).json({ error: 'Failed to extract action items' });
  }
});

<<<<<<< HEAD
// AI-powered summarization
app.post('/api/summarize', async (req, res) => {
  const { text } = req.body;

  if (!text || text.trim().length === 0) {
    return res.status(400).json({ error: 'Text is required' });
  }

  try {
    const { summarizeText } = await import('./aiService.js');
    const summary = await summarizeText(text);
    res.json({ summary });
  } catch (error) {
    console.error('Error generating summary:', error);
    res.status(500).json({ error: 'Failed to generate summary' });
  }
});

// AI-powered definition
app.post('/api/define', async (req, res) => {
  const { text } = req.body;

  if (!text || text.trim().length === 0) {
    return res.status(400).json({ error: 'Text is required' });
  }

  try {
    const { defineText } = await import('./aiService.js');
    const definition = await defineText(text);
    res.json({ definition });
  } catch (error) {
    console.error('Error generating definition:', error);
    res.status(500).json({ error: 'Failed to generate definition' });
  }
});

// AI-powered question answering
app.post('/api/answer', async (req, res) => {
  const { question } = req.body;

  if (!question || question.trim().length === 0) {
    return res.status(400).json({ error: 'Question is required' });
  }

  try {
    const { answerQuestion } = await import('./aiService.js');
    const answer = await answerQuestion(question);
    res.json({ answer });
  } catch (error) {
    console.error('Error answering question:', error);
    res.status(500).json({ error: 'Failed to answer question' });
  }
});

// AI-powered text editing
app.post('/api/edit', async (req, res) => {
  const { text, instruction } = req.body;

  if (!text || text.trim().length === 0) {
    return res.status(400).json({ error: 'Text is required' });
  }

  if (!instruction || instruction.trim().length === 0) {
    return res.status(400).json({ error: 'Instruction is required' });
  }

  try {
    const { editText } = await import('./aiService.js');
    const editedText = await editText(text, instruction);
    res.json({ editedText });
  } catch (error) {
    console.error('Error editing text:', error);
    res.status(500).json({ error: 'Failed to edit text' });
  }
});

// AI-powered custom AI with user-defined prompts
app.post('/api/custom-ai', async (req, res) => {
  const { text, prompt } = req.body;

  if (!text || text.trim().length === 0) {
    return res.status(400).json({ error: 'Text is required' });
  }

  if (!prompt || prompt.trim().length === 0) {
    return res.status(400).json({ error: 'Prompt is required' });
  }

  try {
    const { customAI } = await import('./aiService.js');
    const result = await customAI(text, prompt);
    res.json({ result });
  } catch (error) {
    console.error('Error with custom AI:', error);
    res.status(500).json({ error: 'Failed to generate custom AI response' });
  }
=======
// Get all action items
app.get('/api/action-items', (_req, res) => {
  res.json(actionItems);
});

// Delete an action item
app.delete('/api/action-items/:index', (req, res) => {
  const index = parseInt(req.params.index);
  if (index < 0 || index >= actionItems.length) {
    return res.status(404).json({ error: 'Action item not found' });
  }

  actionItems.splice(index, 1);
  res.status(204).send();
});

// Mark action item as complete
app.patch('/api/action-items/:index/complete', (req, res) => {
  const index = parseInt(req.params.index);
  if (index < 0 || index >= actionItems.length) {
    return res.status(404).json({ error: 'Action item not found' });
  }

  actionItems[index].completed = true;
  actionItems[index].completedAt = new Date().toISOString();
  res.json(actionItems[index]);
>>>>>>> a8f23b49
});

app.listen(PORT, () => {
  console.log(`Server running on http://localhost:${PORT}`);
});<|MERGE_RESOLUTION|>--- conflicted
+++ resolved
@@ -272,104 +272,6 @@
   }
 });
 
-<<<<<<< HEAD
-// AI-powered summarization
-app.post('/api/summarize', async (req, res) => {
-  const { text } = req.body;
-
-  if (!text || text.trim().length === 0) {
-    return res.status(400).json({ error: 'Text is required' });
-  }
-
-  try {
-    const { summarizeText } = await import('./aiService.js');
-    const summary = await summarizeText(text);
-    res.json({ summary });
-  } catch (error) {
-    console.error('Error generating summary:', error);
-    res.status(500).json({ error: 'Failed to generate summary' });
-  }
-});
-
-// AI-powered definition
-app.post('/api/define', async (req, res) => {
-  const { text } = req.body;
-
-  if (!text || text.trim().length === 0) {
-    return res.status(400).json({ error: 'Text is required' });
-  }
-
-  try {
-    const { defineText } = await import('./aiService.js');
-    const definition = await defineText(text);
-    res.json({ definition });
-  } catch (error) {
-    console.error('Error generating definition:', error);
-    res.status(500).json({ error: 'Failed to generate definition' });
-  }
-});
-
-// AI-powered question answering
-app.post('/api/answer', async (req, res) => {
-  const { question } = req.body;
-
-  if (!question || question.trim().length === 0) {
-    return res.status(400).json({ error: 'Question is required' });
-  }
-
-  try {
-    const { answerQuestion } = await import('./aiService.js');
-    const answer = await answerQuestion(question);
-    res.json({ answer });
-  } catch (error) {
-    console.error('Error answering question:', error);
-    res.status(500).json({ error: 'Failed to answer question' });
-  }
-});
-
-// AI-powered text editing
-app.post('/api/edit', async (req, res) => {
-  const { text, instruction } = req.body;
-
-  if (!text || text.trim().length === 0) {
-    return res.status(400).json({ error: 'Text is required' });
-  }
-
-  if (!instruction || instruction.trim().length === 0) {
-    return res.status(400).json({ error: 'Instruction is required' });
-  }
-
-  try {
-    const { editText } = await import('./aiService.js');
-    const editedText = await editText(text, instruction);
-    res.json({ editedText });
-  } catch (error) {
-    console.error('Error editing text:', error);
-    res.status(500).json({ error: 'Failed to edit text' });
-  }
-});
-
-// AI-powered custom AI with user-defined prompts
-app.post('/api/custom-ai', async (req, res) => {
-  const { text, prompt } = req.body;
-
-  if (!text || text.trim().length === 0) {
-    return res.status(400).json({ error: 'Text is required' });
-  }
-
-  if (!prompt || prompt.trim().length === 0) {
-    return res.status(400).json({ error: 'Prompt is required' });
-  }
-
-  try {
-    const { customAI } = await import('./aiService.js');
-    const result = await customAI(text, prompt);
-    res.json({ result });
-  } catch (error) {
-    console.error('Error with custom AI:', error);
-    res.status(500).json({ error: 'Failed to generate custom AI response' });
-  }
-=======
 // Get all action items
 app.get('/api/action-items', (_req, res) => {
   res.json(actionItems);
@@ -396,7 +298,6 @@
   actionItems[index].completed = true;
   actionItems[index].completedAt = new Date().toISOString();
   res.json(actionItems[index]);
->>>>>>> a8f23b49
 });
 
 app.listen(PORT, () => {
