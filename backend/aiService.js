// IMPORTANT: Load config first to ensure we use backend/.env
import './config.js';

import { GoogleGenerativeAI } from '@google/generative-ai';
import OpenAI from 'openai';

// Get AI provider from environment (defaults to 'gemini')
const AI_PROVIDER = process.env.AI_PROVIDER || 'gemini';

let genAI = null;
let geminiModel = null;
let openai = null;

// Initialize the selected AI provider
if (AI_PROVIDER === 'gemini' && process.env.GEMINI_API_KEY) {
  try {
    genAI = new GoogleGenerativeAI(process.env.GEMINI_API_KEY);
    geminiModel = genAI.getGenerativeModel({
      model: 'gemini-2.0-flash-exp',
      generationConfig: {
        responseMimeType: 'application/json',
      }
    });
    console.log("AI Provider: Gemini (gemini-2.0-flash-exp)");
  } catch (error) {
    console.log("Gemini initialization error: ", error);
    genAI = null;
    geminiModel = null;
  }
} else if (AI_PROVIDER === 'openai' && process.env.OPENAI_API_KEY) {
  try {
    openai = new OpenAI({
      apiKey: process.env.OPENAI_API_KEY,
    });
    console.log("AI Provider: OpenAI (gpt-4o-mini)");
  } catch (error) {
    console.log("OpenAI initialization error: ", error);
    openai = null;
  }
} else {
  console.log(`AI Provider not configured. Set AI_PROVIDER to 'openai' or 'gemini' and provide the corresponding API key.`);
}

/**
 * Helper function to call AI API (supports both OpenAI and Gemini)
 */
async function callAI(prompt) {
  if (AI_PROVIDER === 'openai' && openai) {
    const response = await openai.chat.completions.create({
      model: 'gpt-4o-mini',
      messages: [{ role: 'user', content: prompt }],
      temperature: 0.3,
      response_format: { type: 'json_object' }
    });
    return response.choices[0].message.content;
  } else if (AI_PROVIDER === 'gemini' && geminiModel) {
    const result = await geminiModel.generateContent(prompt);
    const response = result.response;
    return response.text();
  } else {
    throw new Error('No AI provider configured');
  }
}

/**
 * Extracts search intent from natural language query
 * Returns structured search criteria
 */
export async function interpretSearchQuery(query, documents) {
  if (!geminiModel && !openai) {
    // Fallback to simple text matching if no API key
    return fallbackSearch(query, documents);
  }

  try {
    const prompt = `You are a search query interpreter for a document management system.
Analyze the user's search query and extract relevant search criteria.

User query: "${query}"

Available documents:
${documents.map(doc => `- ID: ${doc.id}, Title: "${doc.title}", Created: ${doc.createdAt}, Updated: ${doc.updatedAt}`).join('\n')}

Based on the query, determine:
1. Is the user looking for documents by date? If yes, extract the date/time reference.
2. Is the user looking for documents by topic/content? If yes, extract keywords.
3. Is the user looking for documents by type (essay, notes, report, etc.)? If yes, extract the type.
4. Any other relevant criteria mentioned.

Respond ONLY with a JSON object in this exact format:
{
  "keywords": ["keyword1", "keyword2"],
  "dateReference": "YYYY-MM-DD or null",
  "documentType": "essay|notes|report|null",
  "topics": ["topic1", "topic2"],
  "searchStrategy": "brief explanation of what to look for"
}`;

    const text = await callAI(prompt);
    console.log(text);

    const interpretation = JSON.parse(text);
    return interpretation;
  } catch (error) {
    console.error('Error interpreting search query:', error);
    return fallbackSearch(query, documents);
  }
}

/**
 * Analyzes document content to extract metadata
 */
export async function analyzeDocumentContent(title, content) {
  if (!geminiModel && !openai) {
    // Fallback to simple analysis
    return {
      topics: [],
      documentType: 'document',
      summary: ''
    };
  }

  try {
    const textContent = stripHtml(content);
    const prompt = `Analyze this document and extract metadata.

Title: "${title}"
Content: "${textContent.substring(0, 1000)}..."

Respond ONLY with a JSON object in this exact format:
{
  "topics": ["topic1", "topic2"],
  "documentType": "essay|notes|report|list|brainstorm|meeting_notes|other",
  "summary": "brief one-sentence summary"
}`;

    const text = await callAI(prompt);
    return JSON.parse(text);
  } catch (error) {
    console.error('Error analyzing document:', error);
    return {
      topics: [],
      documentType: 'document',
      summary: ''
    };
  }
}

/**
 * Scores and ranks documents based on search interpretation
 */
export async function rankDocuments(interpretation, documents) {
  if (!geminiModel && !openai) {
    return fallbackRanking(interpretation, documents);
  }

  try {
    const prompt = `You are a document ranking system. Based on the search criteria, rank the following documents by relevance.

Search criteria:
${JSON.stringify(interpretation, null, 2)}

Documents:
${documents.map((doc, idx) => `${idx + 1}. ID: ${doc.id}
   Title: "${doc.title}"
   Created: ${doc.createdAt}
   Updated: ${doc.updatedAt}
   Topics: ${doc.metadata?.topics?.join(', ') || 'none'}
   Type: ${doc.metadata?.documentType || 'unknown'}
   Summary: ${doc.metadata?.summary || 'none'}
`).join('\n')}

Respond ONLY with a JSON object containing document IDs ranked by relevance:
{
  "rankedIds": ["id1", "id2", "id3"],
  "reasoning": "brief explanation of ranking"
}`;

    const text = await callAI(prompt);
    const ranking = JSON.parse(text);
    return ranking.rankedIds;
  } catch (error) {
    console.error('Error ranking documents:', error);
    return fallbackRanking(interpretation, documents);
  }
}

/**
 * Fallback search when AI is not available
 */
function fallbackSearch(query, documents) {
  const lowerQuery = query.toLowerCase();
  const keywords = lowerQuery.split(/\s+/).filter(word => word.length > 2);

  // Simple date extraction
  const dateMatch = lowerQuery.match(/(\d{1,2})\/(\d{1,2})/);
  let dateReference = null;
  if (dateMatch) {
    const month = dateMatch[1].padStart(2, '0');
    const day = dateMatch[2].padStart(2, '0');
    const year = new Date().getFullYear();
    dateReference = `${year}-${month}-${day}`;
  }

  // Simple type detection
  let documentType = null;
  if (lowerQuery.includes('essay')) documentType = 'essay';
  else if (lowerQuery.includes('note')) documentType = 'notes';
  else if (lowerQuery.includes('meeting')) documentType = 'meeting_notes';

  return {
    keywords,
    dateReference,
    documentType,
    topics: keywords,
    searchStrategy: 'Simple keyword and date matching'
  };
}

/**
 * Fallback ranking using simple scoring
 */
function fallbackRanking(interpretation, documents) {
  const scored = documents.map(doc => {
    let score = 0;
    const docLower = (doc.title + ' ' + (doc.content || '')).toLowerCase();

    // Score by keywords
    if (interpretation.keywords) {
      interpretation.keywords.forEach(keyword => {
        if (docLower.includes(keyword.toLowerCase())) {
          score += 10;
        }
      });
    }

    // Score by date
    if (interpretation.dateReference && doc.createdAt) {
      const docDate = new Date(doc.createdAt).toISOString().split('T')[0];
      if (docDate === interpretation.dateReference) {
        score += 20;
      }
    }

    // Score by document type
    if (interpretation.documentType && doc.metadata?.documentType === interpretation.documentType) {
      score += 15;
    }

    return { id: doc.id, score };
  });

  return scored
    .filter(item => item.score > 0)
    .sort((a, b) => b.score - a.score)
    .map(item => item.id);
}

/**
 * Extracts action items from document content
 */
export async function extractActionItems(documentId, title, content) {
  if (!geminiModel && !openai) {
    // Fallback to simple pattern matching
    return fallbackExtractActionItems(content);
  }

  try {
    const textContent = stripHtml(content);
    const prompt = `You are an action item detector. Analyze the following document and extract any action items, tasks, or TODOs mentioned.

Document Title: "${title}"
Content: "${textContent}"

Look for:
- TODO items
- Action items
- Tasks to complete
- Things that need to be done
- Emails to send
- Calls to make
- Deadlines or reminders

For each action item found, extract:
1. The action description
2. Any associated email addresses, names, or dates
3. Priority (if mentioned)

Respond ONLY with a JSON object in this exact format:
{
  "actionItems": [
    {
      "description": "the action item description",
      "details": "additional context or details (emails, dates, etc.)",
      "priority": "high|medium|low|none"
    }
  ]
}

If no action items are found, return an empty array.`;

    const text = await callAI(prompt);
    const result = JSON.parse(text);

    // Add document ID to each action item
    return result.actionItems.map(item => ({
      ...item,
      documentId,
      documentTitle: title,
      createdAt: new Date().toISOString()
    }));
  } catch (error) {
    console.error('Error extracting action items:', error);
    return fallbackExtractActionItems(content);
  }
}

/**
 * Checks if two action items are semantically similar/duplicates
 * Returns true if tasks are essentially the same despite different wording
 */
export async function areTasksSimilar(task1, task2) {
  if (!geminiModel && !openai) {
    // Fallback to exact string matching
    return task1.description.toLowerCase().trim() === task2.description.toLowerCase().trim();
  }

  try {
    const prompt = `You are a task similarity detector. Determine if these two tasks are essentially the same action item, even if worded differently.

Task 1: "${task1.description}"
Details 1: "${task1.details || 'none'}"

Task 2: "${task2.description}"
Details 2: "${task2.details || 'none'}"

Consider tasks as duplicates if:
- They describe the same action with the same recipient/subject
- Minor wording differences like "send email" vs "send an email"
- Same core action even with slight variations

Do NOT consider as duplicates if:
- The recipient or subject is different
- The action is different
- The context or purpose is different

Respond ONLY with a JSON object in this exact format:
{
  "areSimilar": true or false,
  "reasoning": "brief explanation why they are or aren't similar"
}`;

    const text = await callAI(prompt);
    const result = JSON.parse(text);
    return result.areSimilar;
  } catch (error) {
    console.error('Error checking task similarity:', error);
    // Fallback to exact string matching on error
    return task1.description.toLowerCase().trim() === task2.description.toLowerCase().trim();
  }
}

/**
<<<<<<< HEAD
 * Generates AI-powered summarization of text
 */
export async function summarizeText(text) {
  if (!openai) {
    // Fallback to simple truncation when OpenAI is not available
    const maxLength = 100;
    if (text.length <= maxLength) {
      return text;
    }
    return text.substring(0, maxLength) + '...';
  }

  try {
    const prompt = `You are a professional summarization assistant. Create a concise, clear summary of the following text. The summary should:
- Capture the main points and key information
- Be significantly shorter than the original
- Use clear, simple language
- Maintain the essential meaning

Original text:
"${text}"

Respond with ONLY the summary text, no additional formatting or explanation.`;

    const response = await openai.chat.completions.create({
      model: 'gpt-4o-mini',
      messages: [{ role: 'user', content: prompt }],
      temperature: 0.5,
      max_tokens: 150
    });

    return response.choices[0].message.content.trim();
  } catch (error) {
    console.error('Error generating summary:', error);
    // Fallback to truncation
    const maxLength = 100;
    if (text.length <= maxLength) {
      return text;
    }
    return text.substring(0, maxLength) + '...';
  }
}

/**
 * Generates AI-powered definition
 */
export async function defineText(text) {
  if (!openai) {
    return `Definition of "${text}": [AI definitions not available - OpenAI API key not configured]`;
  }

  try {
    const prompt = `Provide a clear, concise definition for the following term or concept:

"${text}"

Give a straightforward definition that would help someone understand this term. Keep it brief but informative.

Respond with ONLY the definition text, no additional formatting or explanation.`;

    const response = await openai.chat.completions.create({
      model: 'gpt-4o-mini',
      messages: [{ role: 'user', content: prompt }],
      temperature: 0.3,
      max_tokens: 200
    });

    return response.choices[0].message.content.trim();
  } catch (error) {
    console.error('Error generating definition:', error);
    return `Definition of "${text}": [Error generating definition]`;
  }
}

/**
 * Generates AI-powered answer to question
 */
export async function answerQuestion(question) {
  if (!openai) {
    return 'AI answers not available - OpenAI API key not configured';
  }

  try {
    const prompt = `Answer the following question clearly and concisely:

"${question}"

Provide a helpful, accurate answer. Be direct and informative.

Respond with ONLY the answer, no additional formatting or preamble.`;

    const response = await openai.chat.completions.create({
      model: 'gpt-4o-mini',
      messages: [{ role: 'user', content: prompt }],
      temperature: 0.5,
      max_tokens: 250
    });

    return response.choices[0].message.content.trim();
  } catch (error) {
    console.error('Error answering question:', error);
    return '[Error generating answer]';
  }
}

/**
 * Generates AI-powered text edits based on instructions
 */
export async function editText(text, instruction) {
  if (!openai) {
    return text;
  }

  try {
    const prompt = `Edit the following text according to this instruction: "${instruction}"

Original text:
"${text}"

Apply the requested changes and return ONLY the edited text, no explanations or additional formatting.`;

    const response = await openai.chat.completions.create({
      model: 'gpt-4o-mini',
      messages: [{ role: 'user', content: prompt }],
      temperature: 0.7,
      max_tokens: 300
    });

    return response.choices[0].message.content.trim();
  } catch (error) {
    console.error('Error editing text:', error);
    return text;
  }
}

/**
 * Generates AI response using custom user-defined prompt
 */
export async function customAI(text, customPrompt) {
  if (!openai) {
    return 'AI not available - OpenAI API key not configured';
  }

  try {
    const prompt = `${customPrompt}

Selected text:
"${text}"

Respond with your analysis, advice, or response based on the instructions above. Be direct and helpful.`;

    const response = await openai.chat.completions.create({
      model: 'gpt-4o-mini',
      messages: [{ role: 'user', content: prompt }],
      temperature: 0.7,
      max_tokens: 400
    });

    return response.choices[0].message.content.trim();
  } catch (error) {
    console.error('Error with custom AI:', error);
    return '[Error generating AI response]';
  }
=======
 * Fallback action item extraction using pattern matching
 */
function fallbackExtractActionItems(content) {
  const textContent = stripHtml(content);
  const actionItems = [];

  // Simple pattern matching for TODO items
  const todoPattern = /(?:TODO|Action|Task|FIXME|NOTE):\s*([^\n.!?]+)/gi;
  const matches = textContent.matchAll(todoPattern);

  for (const match of matches) {
    actionItems.push({
      description: match[1].trim(),
      details: '',
      priority: 'none'
    });
  }

  return actionItems;
>>>>>>> a8f23b49
}

/**
 * Strips HTML tags from content
 */
function stripHtml(html) {
  return html.replace(/<[^>]*>/g, ' ').replace(/\s+/g, ' ').trim();
}<|MERGE_RESOLUTION|>--- conflicted
+++ resolved
@@ -361,171 +361,6 @@
 }
 
 /**
-<<<<<<< HEAD
- * Generates AI-powered summarization of text
- */
-export async function summarizeText(text) {
-  if (!openai) {
-    // Fallback to simple truncation when OpenAI is not available
-    const maxLength = 100;
-    if (text.length <= maxLength) {
-      return text;
-    }
-    return text.substring(0, maxLength) + '...';
-  }
-
-  try {
-    const prompt = `You are a professional summarization assistant. Create a concise, clear summary of the following text. The summary should:
-- Capture the main points and key information
-- Be significantly shorter than the original
-- Use clear, simple language
-- Maintain the essential meaning
-
-Original text:
-"${text}"
-
-Respond with ONLY the summary text, no additional formatting or explanation.`;
-
-    const response = await openai.chat.completions.create({
-      model: 'gpt-4o-mini',
-      messages: [{ role: 'user', content: prompt }],
-      temperature: 0.5,
-      max_tokens: 150
-    });
-
-    return response.choices[0].message.content.trim();
-  } catch (error) {
-    console.error('Error generating summary:', error);
-    // Fallback to truncation
-    const maxLength = 100;
-    if (text.length <= maxLength) {
-      return text;
-    }
-    return text.substring(0, maxLength) + '...';
-  }
-}
-
-/**
- * Generates AI-powered definition
- */
-export async function defineText(text) {
-  if (!openai) {
-    return `Definition of "${text}": [AI definitions not available - OpenAI API key not configured]`;
-  }
-
-  try {
-    const prompt = `Provide a clear, concise definition for the following term or concept:
-
-"${text}"
-
-Give a straightforward definition that would help someone understand this term. Keep it brief but informative.
-
-Respond with ONLY the definition text, no additional formatting or explanation.`;
-
-    const response = await openai.chat.completions.create({
-      model: 'gpt-4o-mini',
-      messages: [{ role: 'user', content: prompt }],
-      temperature: 0.3,
-      max_tokens: 200
-    });
-
-    return response.choices[0].message.content.trim();
-  } catch (error) {
-    console.error('Error generating definition:', error);
-    return `Definition of "${text}": [Error generating definition]`;
-  }
-}
-
-/**
- * Generates AI-powered answer to question
- */
-export async function answerQuestion(question) {
-  if (!openai) {
-    return 'AI answers not available - OpenAI API key not configured';
-  }
-
-  try {
-    const prompt = `Answer the following question clearly and concisely:
-
-"${question}"
-
-Provide a helpful, accurate answer. Be direct and informative.
-
-Respond with ONLY the answer, no additional formatting or preamble.`;
-
-    const response = await openai.chat.completions.create({
-      model: 'gpt-4o-mini',
-      messages: [{ role: 'user', content: prompt }],
-      temperature: 0.5,
-      max_tokens: 250
-    });
-
-    return response.choices[0].message.content.trim();
-  } catch (error) {
-    console.error('Error answering question:', error);
-    return '[Error generating answer]';
-  }
-}
-
-/**
- * Generates AI-powered text edits based on instructions
- */
-export async function editText(text, instruction) {
-  if (!openai) {
-    return text;
-  }
-
-  try {
-    const prompt = `Edit the following text according to this instruction: "${instruction}"
-
-Original text:
-"${text}"
-
-Apply the requested changes and return ONLY the edited text, no explanations or additional formatting.`;
-
-    const response = await openai.chat.completions.create({
-      model: 'gpt-4o-mini',
-      messages: [{ role: 'user', content: prompt }],
-      temperature: 0.7,
-      max_tokens: 300
-    });
-
-    return response.choices[0].message.content.trim();
-  } catch (error) {
-    console.error('Error editing text:', error);
-    return text;
-  }
-}
-
-/**
- * Generates AI response using custom user-defined prompt
- */
-export async function customAI(text, customPrompt) {
-  if (!openai) {
-    return 'AI not available - OpenAI API key not configured';
-  }
-
-  try {
-    const prompt = `${customPrompt}
-
-Selected text:
-"${text}"
-
-Respond with your analysis, advice, or response based on the instructions above. Be direct and helpful.`;
-
-    const response = await openai.chat.completions.create({
-      model: 'gpt-4o-mini',
-      messages: [{ role: 'user', content: prompt }],
-      temperature: 0.7,
-      max_tokens: 400
-    });
-
-    return response.choices[0].message.content.trim();
-  } catch (error) {
-    console.error('Error with custom AI:', error);
-    return '[Error generating AI response]';
-  }
-=======
  * Fallback action item extraction using pattern matching
  */
 function fallbackExtractActionItems(content) {
@@ -545,7 +380,6 @@
   }
 
   return actionItems;
->>>>>>> a8f23b49
 }
 
 /**
